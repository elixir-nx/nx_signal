--- conflicted
+++ resolved
@@ -5,12 +5,6 @@
   using opts do
     validate_doc_metadata = Keyword.get(opts, :validate_doc_metadata, true)
 
-<<<<<<< HEAD
-  using opts do
-    validate_doc_metadata = Keyword.get(opts, :validate_doc_metadata, true)
-
-=======
->>>>>>> 6465f938
     quote do
       import NxSignal.Case
 
