defmodule NxSignal.Convolution do
  @moduledoc """
  Convolution functions
  """

  import Nx.Defn

  deftransform convolve(in1, in2, opts \\ []) do
    mode = Keyword.get(opts, :mode, "full")
    # method = Keyword.get(opts, :method, "auto")

    input_rank =
      case {Nx.rank(in1), Nx.rank(in2)} do
        {0, r} ->
          r

        {r, 0} ->
          r

        {r, r} ->
          r

        {r1, r2} ->
          raise ArgumentError,
                "NxSignal.convolve/3 requires both inputs to have the same rank or one of them to be a scalar, got #{r1} and #{r2}"
      end

    kernel = Nx.reverse(in2)

    kernel_shape =
      case Nx.shape(kernel) do
        {} -> {1, 1, 1, 1}
        {n} -> {1, 1, 1, n}
        shape -> List.to_tuple([1, 1 | Tuple.to_list(shape)])
      end

    kernel = Nx.reshape(kernel, kernel_shape)

    volume_shape =
      case Nx.shape(in1) do
        {} -> {1, 1, 1, 1}
        {n} -> {1, 1, 1, n}
        shape -> List.to_tuple([1, 1 | Tuple.to_list(shape)])
      end

    volume = Nx.reshape(in1, volume_shape)

    opts =
      case mode do
        "same" ->
          kernel_spatial_shape =
            Nx.shape(kernel)
            |> Tuple.to_list()
            |> Enum.drop(2)

          padding =
            Enum.map(kernel_spatial_shape, fn k ->
              pad_total = k - 1
              # integer division for right side
              pad_right = div(pad_total, 2)
              # put the extra padding on the left
              pad_left = pad_total - pad_right
              {pad_left, pad_right}
            end)

          [padding: padding]

        "full" ->
          kernel_spatial_shape =
            Nx.shape(kernel)
            |> Tuple.to_list()
            |> Enum.drop(2)

          padding =
            Enum.map(kernel_spatial_shape, fn k ->
              {k - 1, k - 1}
            end)

          [padding: padding]
      end

<<<<<<< HEAD
    squeeze_axes =
      case input_rank do
        0 ->
          [0, 1, 2, 3]

        1 ->
          [0, 1, 2]

        _ ->
          [0, 1]
      end

    volume
    |> Nx.conv(kernel, opts)
    |> Nx.squeeze(axes: squeeze_axes)
=======
    method =
      case method do
        "auto" -> choose_conv_method(volume, kernel, opts)
        _ -> method
      end

    out =
      case method do
        "direct" ->
          Nx.conv(kernel, volume, opts)
          |> Nx.reverse()

        "fft" ->
          fftconvolve(volume, kernel, opts)
      end

    out
    |> shape_output(mode, Nx.shape(volume))
    |> then(fn x -> Nx.reshape(x, drop_first_two(Nx.shape(x))) end)
    |> unwrap_rank_zero(wrapped)
>>>>>>> 61cf708e
  end

  def fftconvolve(volume, kernel, opts \\ []) do
    case {Nx.rank(volume), Nx.rank(kernel)} do
      {1, 1} ->
        Nx.product(volume, kernel)

      {a, b} when a == b ->
        s1 = Nx.shape(volume) |> Tuple.to_list()
        s2 = Nx.shape(kernel) |> Tuple.to_list()

        # Axes initialization
        axes = 0..(Nx.rank(volume) - 1)

        axes =
          for a <- axes, Enum.at(s1, a) != 1 || Enum.at(s2, a) == 1 do
            a
          end

        # Shape setup
        shape =
          for i <- 0..(length(s1) - 1) do
            if i not in axes do
              max(Enum.at(s1, i), Enum.at(s2, i))
            else
              Enum.at(s1, i) + Enum.at(s2, i) - 1
            end
          end

      # Frequency domain conversion

      _ ->
        raise ArgumentError, message: "Rank of volume and kernel must be equial."
    end
  end

  def choose_conv_method(volume, kernel, opts \\ []) do
    v_shape = Nx.type(volume)
    k_shape = Nx.type(kernel)

    mode = Keyword.get(opts, :mode, "full")

    continue =
      if any_ints(v_shape) || any_ints(k_shape) do
        max_value = trunc(Nx.abs(Nx.reduce_max(volume))) * trunc(Nx.abs(Nx.reduce_max(kernel)))
        max_value = max_value * trunc(min(Nx.flat_size(volume), Nx.flat_size(kernel)))
        # Hard code mantissa bits
        if max_value > 2 ** 52 - 1 do
          "direct"
        end
      end

    case continue do
      nil ->
        fftconv_faster?(volume, kernel, mode)

      el ->
        el
    end
  end

  def fftconv_faster?(x, y, mode) do
    {fft_opts, direct_opts} = _conv_opts(Nx.shape(x), Nx.shape(y), mode)

    offset =
      if Nx.shape(x) == 1 do
        -1.0e-3
      else
        -1.0e-4
      end

    constants =
      if Nx.rank(x) == 1 do
        %{
          "valid" => {1.89095737e-9, 2.1364985e-10, offset},
          "full" => {1.7649070e-9, 2.1414831e-10, offset},
          "same" =>
            if Nx.size(y) <= Nx.size(x) do
              {3.2646654e-9, 2.8478277e-10, offset}
            else
              {3.21635404e-9, 1.1773253e-8, -1.0e-5}
            end
        }
      else
        %{
          "valid" => {1.85927e-9, 2.11242e-8, offset},
          "full" => {1.99817e-9, 1.66174e-8, offset},
          "same" => {2.04735e-9, 1.55367e-8, offset}
        }
      end

    {fft0, direct0, offset0} = constants[mode]

    fft0 * fft_opts < direct0 * direct_opts + offset0
  end

  defp _conv_opts(x_shape, y_shape, mode) do
    out_shape =
      case mode do
        "full" ->
          for {n, k} <- Enum.zip(Tuple.to_list(x_shape), Tuple.to_list(y_shape)) do
            n + k - 1
          end

        "valid" ->
          for {n, k} <- Enum.zip(Tuple.to_list(x_shape), Tuple.to_list(y_shape)) do
            abs(n - k) + 1
          end

        "same" ->
          Tuple.to_list(x_shape)

        _ ->
          raise ArgumentError, message: "Unsupported mode: #{mode}"
      end

    s1 = x_shape |> Tuple.to_list()
    s2 = y_shape |> Tuple.to_list()

    direct_opts =
      if length(s1) == 1 do
        s1 = List.first(s1)
        s2 = List.first(s2)

        case mode do
          "full" ->
            s1 * s2

          "valid" ->
            if s2 >= s1 do
              (s2 - s1 + 1) * s1
            else
              (s1 - s2 + 1) * s2
            end

          "same" ->
            if s1 < s2 do
              s1 * s2
            else
              s1 * s2 - floor(s2 / 2) * floor((s2 + 1) / 2)
            end
        end
      else
        case mode do
          "full" ->
            min(_prod(s1), _prod(s2)) * _prod(out_shape)

          "valid" ->
            min(_prod(s1), _prod(s2)) * _prod(out_shape)

          "same" ->
            _prod(s1) * _prod(s2)
        end
      end

    full_out_shape =
      for {n, k} <- Enum.zip(Tuple.to_list(x_shape), Tuple.to_list(y_shape)) do
        n + k - 1
      end

    bigN = _prod(full_out_shape)
    fft_opts = 3 * bigN * :math.log(bigN)

    {fft_opts, direct_opts}
  end

  defp _prod(seq) when is_list(seq) do
    _prod(Nx.tensor(seq))
  end

  defp _prod(seq) do
    Nx.product(seq)
  end

  def any_ints({inttype, _}) when inttype in [:u, :s], do: true
  def any_ints(_), do: false
end<|MERGE_RESOLUTION|>--- conflicted
+++ resolved
@@ -7,7 +7,7 @@
 
   deftransform convolve(in1, in2, opts \\ []) do
     mode = Keyword.get(opts, :mode, "full")
-    # method = Keyword.get(opts, :method, "auto")
+    method = Keyword.get(opts, :method, "direct")
 
     input_rank =
       case {Nx.rank(in1), Nx.rank(in2)} do
@@ -79,7 +79,15 @@
           [padding: padding]
       end
 
-<<<<<<< HEAD
+    out =
+      case method do
+        "direct" ->
+          Nx.conv(volume, kernel, opts)
+
+        "fft" ->
+          fftconvolve(volume, kernel, opts)
+      end
+
     squeeze_axes =
       case input_rank do
         0 ->
@@ -92,31 +100,7 @@
           [0, 1]
       end
 
-    volume
-    |> Nx.conv(kernel, opts)
-    |> Nx.squeeze(axes: squeeze_axes)
-=======
-    method =
-      case method do
-        "auto" -> choose_conv_method(volume, kernel, opts)
-        _ -> method
-      end
-
-    out =
-      case method do
-        "direct" ->
-          Nx.conv(kernel, volume, opts)
-          |> Nx.reverse()
-
-        "fft" ->
-          fftconvolve(volume, kernel, opts)
-      end
-
-    out
-    |> shape_output(mode, Nx.shape(volume))
-    |> then(fn x -> Nx.reshape(x, drop_first_two(Nx.shape(x))) end)
-    |> unwrap_rank_zero(wrapped)
->>>>>>> 61cf708e
+    Nx.squeeze(out, axes: squeeze_axes)
   end
 
   def fftconvolve(volume, kernel, opts \\ []) do
@@ -150,31 +134,6 @@
 
       _ ->
         raise ArgumentError, message: "Rank of volume and kernel must be equial."
-    end
-  end
-
-  def choose_conv_method(volume, kernel, opts \\ []) do
-    v_shape = Nx.type(volume)
-    k_shape = Nx.type(kernel)
-
-    mode = Keyword.get(opts, :mode, "full")
-
-    continue =
-      if any_ints(v_shape) || any_ints(k_shape) do
-        max_value = trunc(Nx.abs(Nx.reduce_max(volume))) * trunc(Nx.abs(Nx.reduce_max(kernel)))
-        max_value = max_value * trunc(min(Nx.flat_size(volume), Nx.flat_size(kernel)))
-        # Hard code mantissa bits
-        if max_value > 2 ** 52 - 1 do
-          "direct"
-        end
-      end
-
-    case continue do
-      nil ->
-        fftconv_faster?(volume, kernel, mode)
-
-      el ->
-        el
     end
   end
 
