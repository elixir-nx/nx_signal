--- conflicted
+++ resolved
@@ -217,7 +217,6 @@
 
   deftransformp clip_valid(out, _, _, _), do: out
 
-<<<<<<< HEAD
   deftransform oaconvolve(in1, in2, opts \\ []) do
     case {Nx.rank(in1), Nx.rank(in2)} do
       {0, 0} ->
@@ -242,7 +241,7 @@
     end
   end
 
-=======
+
   @doc """
   Computes the convolution of two tensors via FFT.
 
@@ -270,7 +269,6 @@
       [3.0000007152557373, 10.0, 22.0, 22.0, 15.0]
     >
   """
->>>>>>> 363e13ab
   deftransform fftconvolve(in1, in2, opts \\ []) do
     opts = Keyword.validate!(opts, mode: :full, method: :direct)
 
